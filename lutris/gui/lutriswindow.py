--- conflicted
+++ resolved
@@ -425,10 +425,7 @@
         game_slugs = [game['slug'] for game in self.game_list]
         if not game_slugs:
             return
-<<<<<<< HEAD
         logger.debug("Syncing %d icons", len(game_slugs))
-=======
->>>>>>> 15fee2d7
         try:
             GLib.idle_add(
                 resources.fetch_icons, game_slugs,
@@ -438,15 +435,10 @@
             logger.exception("Invalid game list:\n%s\nException: %s", self.game_list, ex)
 
     def set_status(self, text):
-<<<<<<< HEAD
-
-        # update row at game exit
-=======
         """Sets the statusbar text"""
         # update row at game exit
         # XXX This is NOT a proper way to do it!!!!!!
         # FIXME This is ugly and will cause issues!@@!
->>>>>>> 15fee2d7
         if text == "Game has quit" and self.gui_needs_update:
             self.view.update_row(pga.get_game_by_field(self.running_game.id, 'id'))
 
@@ -672,10 +664,7 @@
         self.actions['remove-game'].props.enabled = sensitive
 
     def on_game_installed(self, view, game_id):
-<<<<<<< HEAD
-=======
         """Callback to handle newly installed games"""
->>>>>>> 15fee2d7
         if not isinstance(game_id, int):
             raise ValueError("game_id must be an int")
         if not self.view.has_game_id(game_id):
@@ -689,10 +678,7 @@
                       [game.slug], self.on_image_downloaded)
 
     def on_image_downloaded(self, game_slugs):
-<<<<<<< HEAD
-=======
         """Callback for handling successful image downloads"""
->>>>>>> 15fee2d7
         logger.debug("Updated images for %d games", len(game_slugs))
 
         for game_slug in game_slugs:
